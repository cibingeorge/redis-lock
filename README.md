# Redis::Lock

[![Build Status](https://secure.travis-ci.org/langalex/redis-lock.png?branch=master)](http://travis-ci.org/langalex/redis-lock)


This gem implements a pessimistic lock using Redis.
It correctly handles timeouts and vanishing lock owners (such as machine failures)

This uses setnx, but not the setnx algorithm described in the redis cookbook, which is not robust.

## Installation

Add this line to your application's Gemfile:

    gem 'mlanett-redis-lock', require: 'redis-lock'

And then execute:

    $ bundle

Or install it yourself as:

    $ gem install mlanett-redis-lock

## Background

A lock needs an expected lifetime.
If the owner of a lock disappears (due to machine failure, network failure, process death),
you want the lock to expire and another owner to be able to acquire the lock.
At the same time, the owner of a lock should be able to extend its lifetime.
Thus, you can acquire a lock with a conservative estimate on lifetime, and extend it as necessary,
rather than acquiring the lock with a very long lifetime which will result in long waits in the event of failures.

A lock needs an owner. Redis::Lock defaults to using an owner id of HOSTNAME:PID.

A lock may need more than one attempt to acquire it. Redis::Lock offers an acquisition timeout; this defaults to 10 seconds.

There are two lock methods: Redis#lock, which is more convenient, and Redis::Lock#lock.
Notice there are two timeouts: the lock's lifetime (```:life``` option) and the acquisition timeout, which is less important.
The acquisition timeout is set via the :acquire option to Redis#lock or passed directly to Redis::Lock#lock.

## Usage

<<<<<<< HEAD
This gem adds `lock()` and `unlock()` to Redis instances.
`lock()` takes a block and is safer than using `lock()` and `unlock()` separately.
`lock()` takes a key and lifetime and optionally an acquisition timeout (defaulting to 10 seconds).

``` ruby
=======
This gem adds ```lock()``` and ```unlock()``` to Redis instances.

```lock()``` takes a block and is safer than using ```lock()``` and ```unlock()``` separately.
```lock()``` takes a key and lifetime and optionally an acquisition timeout (defaulting to 10 seconds).

```ruby
>>>>>>> b4266140
redis.lock("test") { |lock| do_something }

redis.lock("test", life: 2*60, acquire: 2) do |lock|
  array.each do |entry|
    do_something(entry)
    lock.extend_life(60)
  end
end
```
<<<<<<< HEAD
=======

>>>>>>> b4266140
## Goals

I wrote this when noticing that other lock gems were using non-robust approaches.

You need to be able to handle race conditions while acquiring the lock.
You need to be able to handle the owner of the lock failing to release it.
You need to be able to detect stale locks.
You need to handle race conditions while cleaning the stale lock and acquiring a new one.
The code which cleans the stale lock may not be able to assume it gets the new one.
The code which cleans the stale lock must not interfere with a different owner acquiring the lock.

## Contributors

Alexander Lang (langalex), Jonathan Hyman (jonhyman), Jamie Cobbett (jamiecobbett), and Ravil Bayramgalin (brainopia) have contributed to Redis Lock.

## Contributing

1. Fork it
2. Create your feature branch (`git checkout -b my-new-feature`)
3. Commit your changes (`git commit -am 'Added some feature'`)
4. Push to the branch (`git push origin my-new-feature`)
5. Create new Pull Request<|MERGE_RESOLUTION|>--- conflicted
+++ resolved
@@ -41,33 +41,19 @@
 
 ## Usage
 
-<<<<<<< HEAD
 This gem adds `lock()` and `unlock()` to Redis instances.
 `lock()` takes a block and is safer than using `lock()` and `unlock()` separately.
 `lock()` takes a key and lifetime and optionally an acquisition timeout (defaulting to 10 seconds).
 
-``` ruby
-=======
-This gem adds ```lock()``` and ```unlock()``` to Redis instances.
+    redis.lock("test") { |lock| do_something }
 
-```lock()``` takes a block and is safer than using ```lock()``` and ```unlock()``` separately.
-```lock()``` takes a key and lifetime and optionally an acquisition timeout (defaulting to 10 seconds).
+    redis.lock("test", life: 2*60, acquire: 2) do |lock|
+      array.each do |entry|
+        do_something(entry)
+        lock.extend_life(60)
+      end
+    end
 
-```ruby
->>>>>>> b4266140
-redis.lock("test") { |lock| do_something }
-
-redis.lock("test", life: 2*60, acquire: 2) do |lock|
-  array.each do |entry|
-    do_something(entry)
-    lock.extend_life(60)
-  end
-end
-```
-<<<<<<< HEAD
-=======
-
->>>>>>> b4266140
 ## Goals
 
 I wrote this when noticing that other lock gems were using non-robust approaches.
